'use strict';

/**
 * Module dependencies.
 */

import CachemanError from './error';
import ms from 'ms';

const noop = () => {};
const engines = ['memory', 'redis', 'mongo', 'file'];

/**
 * Cacheman constructor.
 *
 * @param {String} name
 * @param {Object} options
 * @api public
 */

export default class Cacheman {

  /**
   * Class constructor method.
   *
   * @param {String} name
   * @param {Object} [options]
   * @return {Cacheman} this
   * @api public
   */

  constructor(name, options = {}) {

    if (name && 'object' === typeof name) {
      options = name;
      name = null;
    }

    this.options = options;
    this.options.count = 1000;
    this.options.prefix = this.options.prefix || 'cache';
    this.options.delimiter = this.options.delimiter || ':';
    this._name = name || '';
    this._fns = [];
    this._ttl = this.options.ttl || 60;
    this.engine(this.options.engine || 'memory');
    this._prefix = this.options.prefix + this.options.delimiter + this._name + this.options.delimiter;
  }

  /**
   * Set get engine.
   *
   * @param {String} engine
   * @param {Object} options
   * @return {Cacheman} this
   * @api public
   */

  engine(engine, options) {
    
    if (!arguments.length) return this._engine;

    let type = typeof engine;

    if (! /string|function|object/.test(type)) {
      throw new CachemanError('Invalid engine format, engine must be a String, Function or a valid engine instance');
    }

    if ('string' === type) {

      let Engine;

      if (~Cacheman.engines.indexOf(engine)) {
        engine = 'cacheman-' + engine;
      }

      try {
        Engine = require(engine);
      } catch(e) {
        if (e.code === 'MODULE_NOT_FOUND') {
          throw new CachemanError(`Missing required npm module ${engine}`);
        } else {
          throw e;
        }
      }

      this._engine = new Engine(options || this.options, this);

    } else if ('object' === type) {
      let fns = ['get', 'set', 'del', 'clear'];
      for (let i = 0; i < fns.length; ++i) {
        if ('function' !== typeof engine[fns[i]]) {
          throw new CachemanError('Invalid engine format, must be a valid engine instance');
        }
      }

      this._engine = engine;

    } else {
      this._engine = engine(options || this.options, this);
    }

    return this;
  }

  /**
   * Wrap key with prefix.
   *
   * @param {String} key
   * @return {String}
   * @api private
   */

  key(key) {
    return this._prefix + key;
  }

  /**
   * Sets up namespace middleware.
   *
   * @return {Cacheman} this
   * @api public
   */

  use(fn) {
    this._fns.push(fn);
    return this;
  }

  /**
   * Executes the cache middleware.
   *
   * @param {String} key
   * @param {Mixed} data
   * @param {Number} ttl
   * @param {Function} fn
   * @api private
   */

  run(key, data, ttl, fn) {
    let fns = this._fns.slice(0);
    if (!fns.length) return fn(null);

    function go(i) {
      fns[i](key, data, ttl, (err, _data, _ttl, _force) => {
        // upon error, short-circuit
        if (err) return fn(err);

        // if no middleware left, summon callback
        if (!fns[i + 1]) return fn(null, _data, _ttl, _force);

        // go on to next
        go(i + 1);
      });
    }

    go(0);
  }

  /**
   * Set an entry.
   *
   * @param {String} key
   * @param {Mixed} data
   * @param {Number} ttl
   * @param {Function} fn
   * @return {Cacheman} this
   * @api public
   */

  cache(key, data, ttl, fn = noop) {

    if ('function' === typeof ttl) {
      fn = ttl;
      ttl = null;
    }

    this.get(key, (err, res) => {

      this.run(key, res, ttl, (_err, _data, _ttl, _force) => {

        if (err || _err) return fn(err || _err);

        let force = false;
        
        if ('undefined' !== typeof _data) {
          force = true;
          data = _data;
        }

        if ('undefined' !== typeof _ttl) {
          force = true;
          ttl = _ttl;
        }

        if ('undefined' === typeof res || force) {
          return this.set(key, data, ttl, fn);
        }

        fn(null, res);

      });

    });

    return this;
  }

  /**
   * Get an entry.
   *
   * @param {String} key
   * @param {Function} fn
   * @return {Cacheman} this
   * @api public
   */

  get(key, fn = noop) {
    this._engine.get(this.key(key), fn);
    return this;
  }

  /**
   * Set an entry.
   *
   * @param {String} key
   * @param {Mixed} data
   * @param {Number} ttl
   * @param {Function} fn
   * @return {Cacheman} this
   * @api public
   */

  set(key, data, ttl, fn = noop) {

    if ('function' === typeof ttl) {
      fn = ttl;
      ttl = null;
    }

    if (ttl) {
      if ('string' === typeof ttl) {
        ttl = Math.round(ms(ttl)/1000);
      }
    }

    if ('string' !== typeof key) {
      return process.nextTick(() => {
        fn(new CachemanError('Invalid key, key must be a string.'));
      });
    }

    if ('undefined' === typeof data) {
      return process.nextTick(fn);
    }

    this._engine.set(this.key(key), data, ttl || this._ttl, fn);

    return this;
  }

  /**
   * Delete an entry.
   *
   * @param {String} key
   * @param {Function} fn
   * @return {Cacheman} this
   * @api public
   */

  del(key, fn = noop) {

    if ('function' === typeof key) {
      fn = key;
      key = '';
    }

    this._engine.del(this.key(key), fn);
    return this;
  }

  /**
   * Clear all entries.
   *
   * @param {String} key
   * @param {Function} fn
   * @return {Cacheman} this
   * @api public
   */

  clear(fn = noop) {
    this._engine.clear(this.key(''), fn);
    return this;
  }

  /**
   * Wraps a function in cache. I.e., the first time the function is run,
   * its results are stored in cache so subsequent calls retrieve from cache
   * instead of calling the function.
   *
   * @param {String} key
   * @param {Function} work
   * @param {Number} ttl
   * @param {Function} fn
   * @api public
   */

  wrap(key, work, ttl, fn = noop) {

    if ('function' === typeof ttl) {
      fn = ttl;
      ttl = null;
    }

    this.get(key, (err, res) => {
      if (err || res) return fn(err, res);

      work((err, data) => {
        if (err) return fn(err);

        this.set(key, data, ttl, fn);
      });

<<<<<<< HEAD
      cache.set(key, data, ttl, function (err) {
        fn(err, data);
      });
=======
>>>>>>> 138e9208
    });

  }
}

Cacheman.engines = engines;<|MERGE_RESOLUTION|>--- conflicted
+++ resolved
@@ -318,17 +318,14 @@
       work((err, data) => {
         if (err) return fn(err);
 
-        this.set(key, data, ttl, fn);
+        this.set(key, data, ttl, (err) => {
+          fn(err, data);
+        });
       });
 
-<<<<<<< HEAD
-      cache.set(key, data, ttl, function (err) {
-        fn(err, data);
-      });
-=======
->>>>>>> 138e9208
     });
 
+    return this;
   }
 }
 
